"""
This module implements functions for high-to-moderate level transformation
"""

import xml.etree.ElementTree as ET
<<<<<<< HEAD
from pyft.cosmetics import indent
from pyft.util import copy_doc, debugDecor, alltext, getParent, fortran2xml, getFileName, PYFTError, tostring
=======
from pyft.util import (copy_doc, debugDecor, alltext, getParent, fortran2xml,
                       getFileName, n2name, isStmt)
>>>>>>> e6f41245
from pyft.statements import (removeCall, setFalseIfStmt, removeStmtNode,
                             removeArraySyntax, inlineContainedSubroutines, insertStatement)
from pyft.variables import (removeUnusedLocalVar, getVarList, addVar, addModuleVar,
                            removeVar, modifyAutomaticArrays, findVar, addArrayParentheses,
                            findIndexArrayBounds, attachArraySpecToEntity)
from pyft.scope import getScopesList, getScopePath, getScopeChildNodes
from pyft.tree import addArgInTree, calledByScope, isUnderStopScopes
from pyft.expressions import createExpr, createExprPart
import logging

@debugDecor
def deleteNonColumnCallsPHYEX(doc, simplify=False):
    """
    Remove PHYEX routines that compute with different vertical columns not needed for AROME
    MODE_ROTATE_WIND, UPDATE_ROTATE_WIND
    If Simplify is True, also remove all variables only needed for these calls
    :param doc: etree to use
    :param simplify : if True, remove variables that are now unused
    """
    varList = None
    for subroutine in ('ROTATE_WIND', 'UPDATE_ROTATE_WIND', 'BL_DEPTH_DIAG_3D',
                       'TM06_H', 'TURB_HOR_SPLT'):
        #Remove call statements
        nb = removeCall(doc, subroutine, None, simplify=simplify)
        #Remove use statement
        if nb > 0:
            if varList is None:
                varList = getVarList(doc)
            removeVar(doc, [(v['scope'], v['n']) for v in varList
                            if v['n'] == subroutine], simplify=simplify)

@debugDecor
def deleteDrHook(doc, simplify=False):
    """
    Remove DR_HOOK calls.
    If Simplify is True, also remove all variables only needed for these calls (ZHOOK_HANDLE,
    DR_HOOK, LHOOK, YOMHOOK, JPRB, PARKIND1)
    :param doc: etree to use
    :param simplify : if True, remove variables that are now unused
    """
    removeCall(doc, 'DR_HOOK', None, simplify=simplify)

@debugDecor
def deleteBudgetDDH(doc, simplify=False):
    """
    Remove Budget calls.
    If Simplify is True, also remove all variables only needed for these calls
    :param doc: etree to use
    :param simplify : if True, remove variables that are now unused
    """
    removeCall(doc, 'BUDGET_STORE_INIT_PHY', None, simplify=simplify)
    removeCall(doc, 'BUDGET_STORE_END_PHY', None, simplify=simplify)
    removeCall(doc, 'BUDGET_STORE_ADD_PHY', None, simplify=simplify)
    flag_torm = ['BUCONF%LBUDGET_SV','BUCONF%LBUDGET_TKE','BUCONF%LBUDGET_TH','BUCONF%LBUDGET_RI', \
    'BUCONF%LBUDGET_RV','BUCONF%LBUDGET_RG','BUCONF%LBUDGET_RS','BUCONF%LBUDGET_RH','BUCONF%LBUDGET_RR', \
    'BUCONF%LBUDGET_RC','BUCONF%LBUDGET_U','BUCONF%LBUDGET_V','BUCONF%LBUDGET_W']
    setFalseIfStmt(doc,flag_torm, None, simplify=simplify)

def addMPPDB_CHECKS(doc):
    """
    Add MPPDB_CHEKS on all intent arrays on subroutines. ****** Not applied no modd_ routines. ********
    Example, for a BL89 routine with 4 arguments, 1 INTENT(IN), 2 INTENT(INOUT), 1 INTENT(OUT), it produces :
    IF (MPPDB_INITIALIZED) THEN
      !Check all IN arrays 
      CALL MPPDB_CHECK(PZZ, "BL89 beg:PZZ") 
      !Check all INOUT arrays 
      CALL MPPDB_CHECK(PDZZ, "BL89 beg:PDZZ") 
      CALL MPPDB_CHECK(PTHVREF, "BL89 beg:PTHVREF") 
   END IF
   ...
   IF (MPPDB_INITIALIZED) THEN
      !Check all INOUT arrays 
      CALL MPPDB_CHECK(PDZZ, "BL89 end:PDZZ") 
      CALL MPPDB_CHECK(PTHVREF, "BL89 end:PTHVREF") 
      !Check all OUT arrays 
      CALL MPPDB_CHECK(PLM, "BL89 end:PLM") 
   END IF
    :param doc: etree to use
    """
    locations  = getScopesList(doc,withNodes='tuple')
    mod_type = locations[0][0].split('/')[-1].split(':')[1][:4]
    if mod_type == 'MODD':
        pass
    else:
        for loc in locations:
            # Do not add MPPDB_CHEKS to :
            # - MODULE or FUNCTION object, 
            # - interface subroutine from a MODI
            # but only to SUBROUTINES
            if 'sub:' in loc[0] and 'func' not in loc[0] and 'interface' not in loc[0]:
                scopepath = getScopePath(doc,loc[1])
                subRoutineName = scopepath.split('/')[-1].split(':')[1]
                varList = getVarList(doc,scopepath)
                
                # Look for all intent arrays only
                arraysIn, arraysInOut, arraysOut = [], [], []
                for var in varList:
                     if var['arg'] and var['as']:
                         if var['i']=='IN':
                             arraysIn.append(var)
                         if var['i']=='INOUT':
                             arraysInOut.append(var)
                         if var['i']=='OUT':
                             arraysOut.append(var)
                # Check if there is any intent variables
                if len(arraysIn) + len(arraysInOut) + len(arraysOut) == 0: 
                    break
                
                # Add necessary module
                addModuleVar(doc, [(loc[0], 'MODE_MPPDB', None)])
    
                # Prepare some FORTRAN comments
                fortranSource = "SUBROUTINE FOO598756\n !Check all IN arrays \nEND SUBROUTINE"
                _, cfxtran = fortran2xml(fortranSource)
                commentIN = cfxtran.find('.//{*}C')
                fortranSource = "SUBROUTINE FOO598756\n !Check all INOUT arrays \nEND SUBROUTINE"
                _, cfxtran = fortran2xml(fortranSource)
                commentINOUT = cfxtran.find('.//{*}C')           
                fortranSource = "SUBROUTINE FOO598756\n !Check all OUT arrays \nEND SUBROUTINE"
                _, cfxtran = fortran2xml(fortranSource)
                commentOUT = cfxtran.find('.//{*}C')
                
                # 1) variables IN and INOUT block (beggining of the routine)
                if len(arraysIn) + len(arraysInOut) > 0:
                    fortranSource = "SUBROUTINE FOO598756\n IF (MPPDB_INITIALIZED) THEN\nEND IF \nEND SUBROUTINE"
                    _, ifMPPDBinitfxtran = fortran2xml(fortranSource)
                    ifMPPDBinit = ifMPPDBinitfxtran.find('.//{*}if-construct')
                    ifMPPDB = ifMPPDBinit.find('.//{*}if-block')
                    
                    # Variables IN
                    if len(arraysIn) > 0:
                        ifMPPDB.insert(1,commentIN)
                        for i,var in enumerate(arraysIn):
                            argsMPPDB = var['n'] + ", " + "\"" + subRoutineName + " beg:"+var['n'] + "\""
                            fortranSource = "SUBROUTINE FOO598756\n CALL MPPDB_CHECK(" + argsMPPDB + ") \nEND SUBROUTINE"
                            _, callMPPDBfxtran = fortran2xml(fortranSource)
                            callMPPDB = callMPPDBfxtran.find('.//{*}call-stmt')
                            ifMPPDB.insert(2+i,callMPPDB)
                    
                    # Variables INOUT
                    if len(arraysInOut) > 0:
                        shiftLineNumber = 2 if(len(arraysIn)>0) else 1
                        ifMPPDB.insert(len(arraysIn) + shiftLineNumber, commentINOUT)
                        for i,var in enumerate(arraysInOut):
                            argsMPPDB = var['n'] + ", " + "\"" + subRoutineName + " beg:"+var['n'] + "\""
                            fortranSource = "SUBROUTINE FOO598756\n CALL MPPDB_CHECK(" + argsMPPDB + ") \nEND SUBROUTINE"
                            _, callMPPDBfxtran = fortran2xml(fortranSource)
                            callMPPDB = callMPPDBfxtran.find('.//{*}call-stmt')
                            ifMPPDB.insert(len(arraysIn) + shiftLineNumber + 1 + i, callMPPDB)
                    
                    # Add the new IN and INOUT block 
                    insertStatement(doc,loc[0],indent(ifMPPDBinit),first=True)
                    
                # 2) variables INOUT and OUT block (end of the routine)
                if len(arraysInOut) + len(arraysOut) > 0:
                    fortranSource = "SUBROUTINE FOO598756\n IF (MPPDB_INITIALIZED) THEN\nEND IF \nEND SUBROUTINE"
                    _, ifMPPDBendfxtran = fortran2xml(fortranSource)
                    ifMPPDBend = ifMPPDBendfxtran.find('.//{*}if-construct')
                    ifMPPDB = ifMPPDBend.find('.//{*}if-block')
                    
                    # Variables INOUT
                    if len(arraysInOut) > 0:
                        ifMPPDB.insert(1,commentINOUT)
                        for i,var in enumerate(arraysInOut):
                            argsMPPDB = var['n'] + ", " + "\"" + subRoutineName + " end:"+var['n'] + "\""
                            fortranSource = "SUBROUTINE FOO598756\n CALL MPPDB_CHECK(" + argsMPPDB + ") \nEND SUBROUTINE"
                            _, callMPPDBfxtran = fortran2xml(fortranSource)
                            callMPPDB = callMPPDBfxtran.find('.//{*}call-stmt')
                            ifMPPDB.insert(2+i,callMPPDB)
                    
                    # Variables OUT
                    if len(arraysOut) > 0:
                        shiftLineNumber = 2 if(len(arraysInOut)>0) else 1
                        ifMPPDB.insert(len(arraysInOut)+shiftLineNumber,commentOUT)
                        for i,var in enumerate(arraysOut):
                            argsMPPDB = var['n'] + ", " + "\"" + subRoutineName + " end:"+var['n'] + "\""
                            fortranSource = "SUBROUTINE FOO598756\n CALL MPPDB_CHECK(" + argsMPPDB + ") \nEND SUBROUTINE"
                            _, callMPPDBfxtran = fortran2xml(fortranSource)
                            callMPPDB = callMPPDBfxtran.find('.//{*}call-stmt')
                            ifMPPDB.insert(len(arraysInOut) + shiftLineNumber + 1 + i, callMPPDB)

                    # Add the new INOUT and OUT block 
                    insertStatement(doc,loc[0],indent(ifMPPDBend),first=False)
@debugDecor
def addStack(doc, descTree, model, stopScopes, parser=None, parserOptions=None, wrapH=False):
    """
    Add specific allocations of local arrays on the fly for GPU
    :param doc: etree to use
    :param descTree: descTree file
    :param model : 'MESONH' or 'AROME' for specific objects related to the allocator or stack
    :param stopScopes: scope where we stop to add stack
    :param parser, parserOptions, wrapH: see the pyft class

    Stacks are added to all routines called by the scopes listed in stopScopes
    """
    if model == 'AROME':
        for scope in getScopesList(doc):
            #The AROME transformation needs an additional parameter
            #We apply the transformation only if the routine is called from a scope within stopScopes
            if scope in stopScopes or isUnderStopScopes(scope, descTree, stopScopes):
                #Intermediate transformation, needs cpp to be completed
                #This version would be OK if we didn't need to read again the files with fxtran after transformation
                #nb = modifyAutomaticArrays(doc,
                #                           declTemplate="temp({type}, {name}, ({shape}))",
                #                           startTemplate="alloc({name})",
                #                           scopes=scope)
    
                #Full transformation, using CRAY pointers
                #In comparison with the original transformation of Philippe, we do not call SOF with
                #__FILE__ and __LINE__ because it breaks future reading with fxtran
                nb = modifyAutomaticArrays(doc,
                            declTemplate="{type}, DIMENSION({shape}) :: {name}; POINTER(IP_{name}_, {name})",
                            startTemplate="IP_{name}_=YDSTACK%L;YDSTACK%L=YDSTACK%L+KIND({name})*SIZE({name});IF(YDSTACK%L>YDSTACK%U)CALL SOF('" + getFileName(doc) + ":{name}', 0)",
                            scopes=scope)
    
                if nb > 0:
                    #Some automatic arrays have been modified, we need to add an argument to the routine
                    addArgInTree(doc, scope, descTree, 'YDSTACK', 'TYPE (STACK) :: YDSTACK',
                                 -1, stopScopes, moduleVarList=[('STACK_MOD', ['STACK', 'SOF'])],
                                 parser=parser, parserOptions=parserOptions, wrapH=wrapH)
    elif model == 'MESONH':
        for scope in getScopesList(doc):
            #We apply the transformation only if the routine is called from a scope within stopScopes
            if scope in stopScopes or isUnderStopScopes(scope, descTree, stopScopes):
                nb = modifyAutomaticArrays(doc,
                            declTemplate="{type}, DIMENSION({doubledotshape}), POINTER, CONTIGUOUS :: {name}",
                            startTemplate="CALL MNH_MEM_GET({name}, {lowUpList})",
                            scopes=scope)
                if nb > 0:
                    #Some automatic arrays have been modified
                    #  we need to add the stack module,
                    addModuleVar(doc, [(scope, 'MODE_MNH_ZWORK',
                                        ['MNH_MEM_GET', 'MNH_MEM_POSITION_PIN', 'MNH_MEM_RELEASE'])])
                    #  to pin the memory position,
                    insertStatement(doc, scope,
                                    createExpr("CALL MNH_MEM_POSITION_PIN('{scope}')".format(scope=scope))[0], True)
                    #  and to realease the memory
                    insertStatement(doc, scope,
                                    createExpr("CALL MNH_MEM_RELEASE('{scope}')".format(scope=scope))[0], False)
    else:
        raise PYFTError('Stack is implemented only for AROME and MESONH models')

@debugDecor
def inlineContainedSubroutinesPHYEX(doc, descTree=None, simplify=False):
    """
    Inline all contained subroutines in the main subroutine
    Steps :
        - Identify contained subroutines
        - Look for all CALL statements, check if it is a containted routines; if yes, inline
        - Delete the containted routines
    :param doc: xml fragment containing main and contained subroutine
    :param descTree: description tree object (to update it with the inlining)
    :param simplify: try to simplify code (construct or variables becoming useless)
    :param loopVar: None to create new variable for each added DO loop (around ELEMENTAL subroutine calls)
                    or a function that return the name of the variable to use for the loop control.
                    This function returns a string (name of the variable), or True to create
                    a new variable, or False to not transform this statement
                    The functions takes as arguments:
                      - lower and upper bounds as defined in the declaration statement
                      - lower and upper bounds as given in the statement
                      - name of the array
                      - index of the rank
    """
    return inlineContainedSubroutines(doc, descTree=descTree, simplify=simplify, loopVar=_loopVarPHYEX)

@debugDecor            
def removeIJDim(doc, descTree, stopScopes, parser=None, parserOptions=None, wrapH=False, simplify=False):
    """
    Transform routines to be called in a loop on columns
    :param doc: etree to use
    :param descTree: descTree file
    :param stopScopes: scope where we stop to add the D argument (if needed)
    :param parser, parserOptions, wrapH: see the pyft class
    :param simplify: try to simplify code (remove useless dimensions in call)

    ComputeInSingleColumn :
    - Remove all Do loops on JI and JJ
    - Initialize former indexes JI, JJ, JIJ to first array element: JI=D%NIB, JJ=D%NJB, JIJ=D%NIJB
    - If simplify is True, replace (:,*) on I/J/IJ dimension on argument with explicit (:,*) on CALL statements:
        e.g. CALL FOO(D, A(:,JK,1), B(:,:))
                   ==> CALL FOO(D, A(JIJ,JK,1), B(:,:)) only if the target argument is not an array
    """

    indexToCheck = {'JI':('D%NIB', 'D%NIT'),
                    'JJ':('D%NJB', 'D%NJT'),
                    'JIJ':('D%NIJB', 'D%NIJT')}

    def slice2index(namedE, scopeName, varList):
        """
        Transform a slice on the horizontal dimension into an index
        Eg.: X(1:D%NIJT, 1:D%NKT) => X(JIJ, 1:D%NKT) Be careful, this array is not contiguous.
             X(1:D%NIJT, JK) => X(JIJ, JK)
        :param namedE: array to transform
        :param scopeName: scope name where the array is
        :param varList: list of variables
        """
        # Find the variable declaration and the index to use
        var = findVar(doc, n2name(namedE.find('./{*}N')).upper(),
                                  scopeName, varList=varList)
        # Loop on all array dimensions
        for isub, sub in enumerate(namedE.findall('./{*}R-LT/{*}array-R/{*}section-subscript-LT' + \
                                                  '/{*}section-subscript')):
            if ':' in alltext(sub):
                loopIndex, _, _ = findIndexArrayBounds(doc, namedE, isub,
                                                       varList, scopeName, _loopVarPHYEX)
                if loopIndex in indexToCheck.keys(): # To be transformed
                    if sub.text == ':':
                        sub.text = None
                        lowerBound = ET.Element('{http://fxtran.net/#syntax}lower-bound')
                        sub.insert(0, lowerBound)
                    else:
                        lowerBound = sub.find('./{*}lower-bound')
                        lowerBound.tail = ''
                        for item in lowerBound:
                            lowerBound.remove(item)
                    upperBound = sub.find('./{*}upper-bound')
                    if upperBound is not None:
                        sub.remove(upperBound)
                    lowerBound.append(createExprPart(loopIndex))
                    if loopIndex not in indexRemoved:
                        indexRemoved.append(loopIndex)
        # Transform array-R/section-subscript-LT/section-subscript
        #      into parens-R>/element-LT/element if needed
        if not ':' in alltext(namedE.find('./{*}R-LT/{*}array-R/{*}section-subscript-LT')):
            ns = '{http://fxtran.net/#syntax}'
            namedE.find('./{*}R-LT/{*}array-R').tag = ns + 'parens-R'
            namedE.find('./{*}R-LT/{*}parens-R/{*}section-subscript-LT').tag = ns + 'element-LT'
            for ss in namedE.findall('./{*}R-LT/{*}parens-R/{*}element-LT/{*}section-subscript'):
                ss.tag = ns + 'element'
                lowerBound = ss.find('./{*}lower-bound')
                for item in lowerBound:
                    ss.append(item)
                ss.remove(lowerBound)

    # 0 - Preparation
    varList = getVarList(doc)
    addArrayParentheses(doc, varList=varList)
    expandAllArraysPHYEX(doc)
    if simplify:
        attachArraySpecToEntity(doc)
    varList = getVarList(doc) #Update list with indexes added by expandAllArraysPHYEX
    HupperBounds = [v[1] for v in indexToCheck.values()] #Upper bounds for horizontal dimensions

    #Loop on all scopes (reversed order); except functions (in particular FWSED from ice4_sedimentation_stat)
    for scope in [scope for scope in getScopesList(doc, withNodes='tuple')[::-1]
                  if 'func:' not in scope[0]]:
        scopeName, scopeNode = scope
        if scopeName in stopScopes or isUnderStopScopes(scopeName, descTree, stopScopes, includeInterfaces=True):
            indexRemoved = []
            #We build a fake scopeNode that don't contain the 'CONTAINS' part
            virtualScopeNode = ET.Element('virtual')
            virtualScopeNode.extend(getScopeChildNodes(doc, scopeNode))

            # 1 - Remove all DO loops on JI and JJ for preparation to compute on KLEV only 
            # Look for all do-nodes, check if the loop-index is one of the authorized list (indexToCheck),
            # if found, removes it
            for doNode in virtualScopeNode.findall('.//{*}do-construct')[::-1]:
                for loopI in doNode.findall('./{*}do-stmt/{*}do-V/{*}named-E/{*}N'):
                    loopIname = n2name(loopI).upper()
                    if loopIname in indexToCheck.keys():
                        # Move the content of the doNode (except do-stmt and end_do_stmt) in parent node
                        par = getParent(doc, doNode)
                        index = list(par).index(doNode)
                        for item in doNode[1:-1][::-1]:
                           par.insert(index, item)
                        par.remove(doNode) # remove the do_construct
                        if loopIname not in indexRemoved:
                            indexRemoved.append(loopIname)

            # 2 - Reduce horizontal dimensions for intrinsic array functions
            # SUM(X(:,:)) => SUM(X(JI, X))
            # In the simplify==True case, SUM(X(:,:)) becomes SUM(X(:)) by removing first dimension
            for intr in virtualScopeNode.findall('.//{*}R-LT/{*}parens-R/../..'):
                intrName = n2name(intr.find('./{*}N')).upper()
                if intrName in ('PACK', 'UNPACK', 'COUNT', 'MAXVAL', 'MINVAL', 'ALL', 'ANY', 'SUM'):
                    # Is it part of an expression or of an affectation statement?
                    # eg: CALL(UNPACK(Y(:), MASK=G(:,:)) * Z(:))
                    # or  X(:,:) = UNPACK(Y(:), MASK=G(:,:)) * Z(:)
                    # If yes, we also need to transform X and Z
                    # if not, only arrays inside the function are transformed
                    parToUse = intr
                    par = intr
                    while par is not None and not isStmt(par):
                        par = getParent(doc, par)
                        if par.tag.split('}')[1] in ('a-stmt', 'op-E'):
                            parToUse = par

                    # 2.1 Loop on all arrays in the expression using this intrinsic function
                    #     to replace horizontal dimensions by indexes
                    for namedE in parToUse.findall('.//{*}R-LT/{*}array-R/../..'):
                        slice2index(namedE, scopeName, varList)

                    # 2.2 Replace intrinsic function when argument becomes a scalar
                    if intr.find('.//{*}R-LT/{*}array-R') is None:
                        if intrName in ('MAXVAL', 'MINVAL', 'SUM', 'ALL', 'ANY'):
                            #eg: MAXVAL(X(:)) => MAXVAL(X(JI)) => X(JI)
                            parens = intr.find('./{*}R-LT/{*}parens-R')
                            parens.tag = '{http://fxtran.net/#syntax}parens-E'
                            intrPar = getParent(doc, intr)
                            intrPar.insert(list(intrPar).index(intr), parens)
                            intrPar.remove(intr)
                        elif intrName == 'COUNT':
                            #eg: COUNT(X(:)) => COUNT(X(JI)) => MERGE(1, 0., X(JI))
                            N = intr.find('./{*}N')
                            for item in N[1:]:
                                N.remove(item)
                            N.find('./{*}n').text = 'MERGE'
                            elementLT = intr.find('./{*}R-LT/{*}parens-R/{*}element-LT')
                            for v in (1, 0):
                                element = ET.Element('{http://fxtran.net/#syntax}element')
                                element.append(createExprPart(v))
                                element.tail = ', '
                                elementLT.insert(0, element)

            if simplify:
                # 3 - Remove useless dimensions
                # Arrays only on horizontal dimensions are transformed into scalars
                #  - at declaration "REAL :: P(D%NIT)" => "REAL :: P"
                #  - during call "CALL FOO(P(:)" => "CALL FOO(P)"
                #                "CALL FOO(Z(:,IK)" => "CALL FOO(Z(JIJ,IK)"
                #  - but "CALL FOO(Z(:,:)" is kept untouched
                # All arrays are transformed except IN/OUT arrays of the top subroutine (stopScopes)
                # that cannot be transformed into scalar

                # At least for rain_ice.F90, inlining must be performed before executing this code
                assert doc.find('.//{*}include') is None and doc.find('.//{*}include-stmt') is None, \
                       "inlining must be performed before removing horizontal dimensions"

                if scopeName in stopScopes:
                    #List of dummy arguments whose shape cannot be modified
                    preserveShape = [v['n'] for v in varList if (v['scope'] == scopeName and v['arg'])]
                else:
                    preserveShape = []

                # 4 - For all subroutines or modi_ interface
                if 'sub:' in scopeName:
                    # Remove dimensions in variable declaration statements
                    for decl in virtualScopeNode.findall('.//{*}T-decl-stmt/{*}EN-decl-LT/{*}EN-decl'):
                        name = n2name(decl.find('./{*}EN-N/{*}N')).upper()
                        if name not in preserveShape:
                            varsShape = decl.findall('.//{*}shape-spec-LT')
                            for varShape in varsShape:
                                n = varShape.findall('.//{*}shape-spec')
                                if (len(n) == 1 and alltext(n[0]) in HupperBounds) \
                                or (len(n) == 2 and (alltext(n[0]) in HupperBounds and \
                                                     alltext(n[1]) in HupperBounds)):
                                    #Transform array declaration into scalar declaration
                                    itemToRemove = getParent(doc, varShape)
                                    getParent(doc, itemToRemove).remove(itemToRemove)
                    # Remove suppressed dimensions "Z(JIJI)" => "Z"
                    # We cannot do this based upon declaration transformation because an array can be
                    # declared in one scope and used in another sub-scope
                    for namedE in virtualScopeNode.findall('.//{*}named-E/{*}R-LT/{*}parens-R/../..'):
                        if not n2name(namedE.find('./{*}N')).upper() in preserveShape:
                            var = findVar(doc, n2name(namedE.find('./{*}N')).upper(),
                                                  scopeName, varList=varList)
                            if var is not None and var['as'] is not None and len(var['as']) > 0:
                                subs = namedE.findall('./{*}R-LT/{*}parens-R/{*}element-LT/{*}element')
                                if (len(subs) == 1 and var['as'][0][1] in HupperBounds) or \
                                   (len(subs) == 2 and var['as'][0][1] in HupperBounds and \
                                                       var['as'][1][1] in HupperBounds):
                                    namedE.remove(namedE.find('./{*}R-LT'))
                    # Remove (:) or (:,:) for horizontal array in call-statement
                    # or replace ':' by index
                    for call in virtualScopeNode.findall('.//{*}call-stmt'):
                        for namedE in call.findall('./{*}arg-spec//{*}named-E'):
                            subs = namedE.findall('.//{*}section-subscript')
                            var = findVar(doc, n2name(namedE.find('./{*}N')).upper(),
                                          scopeName, varList=varList)
                            if len(subs) > 0 and (var is None or var['as'] is None or len(var['as']) < len(subs)):
                                #Before adding a warning, functions (especially unpack) must be recognised
                                #logging.warning(("Don't know if first dimension of {name} must be " + \
                                #                 "modified or not -> kept untouched"
                                #                ).format(name=alltext(namedE)))
                                remove = False #to remove completly the parentheses
                                index = False #to transform ':' into index
                            elif len(subs) >= 2 and \
                                 ':' in alltext(subs[0]) and var['as'][0][1] in HupperBounds and \
                                 ':' in alltext(subs[1]) and var['as'][1][1] in HupperBounds:
                                #eg: CALL(P(:, :)) with SIZE(P, 1) == D%NIT and SIZE(P, 2) == D%NJT
                                remove = len(subs) == 2
                                index = len(subs) > 2 and len([sub for sub in subs if ':' in alltext(sub)]) == 2
                            elif len(subs) >= 1 and \
                                 ':' in alltext(subs[0]) and var['as'][0][1] in HupperBounds:
                                #eg: CALL(P(:)) with SIZE(P, 1) == D%NJT
                                remove = len(subs) == 1
                                index = len(subs) > 1 and len([sub for sub in subs if ':' in alltext(sub)]) ==  1
                            else:
                               remove = False
                               index = False
                            if remove:
                                if n2name(namedE.find('./{*}N')).upper() in preserveShape:
                                    slice2index(namedE, scopeName, varList)
                                else:
                                    RLT = namedE.find('.//{*}R-LT')
                                    getParent(namedE, RLT).remove(RLT)
                            if index:
                                slice2index(namedE, scopeName, varList)

            # 4 - Values for removed indexes
            for loopIndex in indexRemoved:
                # Initialize former indexes JI,JJ,JIJ to first array element : JI=D%NIB, JJ=D%NJB, JIJ=D%NIJB
                insertStatement(doc, scopeName, createExpr(loopIndex + " = " + indexToCheck[loopIndex][0])[0], True)
                addArgInTree(doc, scopeName, descTree, 'D', 'TYPE(DIMPHYEX_t) :: D',
                             0, stopScopes, moduleVarList=[('MODD_DIMPHYEX', ['DIMPHYEX_t'])],
                             parser=parser, parserOptions=parserOptions, wrapH=wrapH)
                # Check loop index presence at declaration of the scope
                if findVar(doc, loopIndex, scopeName, varList=varList, exactScope=True) is None:
                    addVar(doc, [[scopeName, loopIndex, 'INTEGER :: ' + loopIndex, None]])


@debugDecor
def removePHYEXUnusedLocalVar(doc, scopePath=None, excludeList=None, simplify=False):
    """
    Remove unused local variables (dummy and module variables are not suppressed)
    This function is identical to variables.removeUnusedLocalVar except that this one
    is specific to the PHYEX code and take into account the mnh_expand directives.
    :param doc: xml fragment to search for variable usage
    :param scopePath: scope to explore (None for all)
    :param excludeList: list of variable names to exclude from removal (even if unused)
    :param simplify: try to simplify code (if we delete a declaration statement that used a
                     variable as kind selector, and if this variable is not used else where,
                     we also delete it)
    """

    #Look for variables needed for the mnh_expand directives
    for node in doc.findall('.//{*}C'):
        if node.text.startswith('!$mnh_expand_array(') or node.text.startswith('!$mnh_expand_where('):
            if excludeList is None: excludeList = []
            elems = node.text.split('(')[1].split(')')[0].split(',')
            excludeList.extend([v.strip().upper() for v in [e.split('=')[0] for e in elems]])
    return removeUnusedLocalVar(doc, scopePath=scopePath, excludeList=excludeList, simplify=simplify)


def _loopVarPHYEX(lower_decl, upper_decl, lower_used, upper_used, name, i):
    """
    Try to guess the name of the variable to use for looping on indexes
    :param lower_decl, upper_decl: lower and upper bounds as defined in the declaration statement
    :param lower_used, upper_used: lower and upper bounds as given in the statement
    :param name: name of the array
    :param i: index of the rank
    :return: the variable name of False to discard this statement
    """
    if lower_used is not None and lower_used.upper() == 'IIJB' and \
       upper_used is not None and upper_used.upper() == 'IIJE':
        varName = 'JIJ'
    elif upper_decl is None or lower_decl is None:
        varName = False
    elif upper_decl.upper() in ('KSIZE', 'KPROMA', 'KMICRO',
                                'IGRIM', 'IGACC', 'IGDRY', 'IGWET'):
        varName = 'JL'
    elif upper_decl.upper() in ('D%NIJT', 'IIJE') or lower_decl.upper() in ('D%NIJT', 'IIJB') or \
         'D%NIJT' in upper_decl.upper() + lower_decl.upper():
        #REAL, DIMENSION(MERGE(D%NIJT, 0, PARAMI%LDEPOSC)), INTENT(OUT) :: PINDEP
        varName = 'JIJ'
    elif upper_decl.upper() in ('IKB', 'IKE', 'IKT', 'D%NKT', 'KT') or \
         'D%NKT' in upper_decl.upper():
        #REAL, DIMENSION(MERGE(D%NIJT, 0, OCOMPUTE_SRC),  MERGE(D%NKT, 0, OCOMPUTE_SRC)), INTENT(OUT) :: PSIGS
        varName = 'JK'
    elif upper_decl.upper() == 'KSV' or lower_decl.upper() == 'KSV':
        varName = 'JSV'
    elif upper_decl.upper() == 'KRR':
        varName = 'JRR'
    elif upper_decl.upper() in ('D%NIT', 'IIE', 'IIU') or lower_decl.upper() == 'IIB' or \
         'D%NIT' in upper_decl.upper():
        varName = 'JI'
    elif upper_decl.upper() in ('D%NJT', 'IJE', 'IJU') or lower_decl.upper() == 'IJB' or \
         'D%NJT' in upper_decl.upper():
        varName = 'JJ'
    else:
        varName = False
    return varName

def expandAllArraysPHYEX(doc):
    """
    Transform array syntax into DO loops
    :param doc: etree to use
    """

    #For simplicity, all functions (not only array functions) have been searched in the PHYEX source code
    funcList = ['AA2', 'AA2W', 'AF3', 'AM3', 'ARTH', 'BB3', 'BB3W', 'COEFJ', 'COLL_EFFI', 'DELTA',
                'DELTA_VEC', 'DESDTI', 'DESDTW', 'DQSATI_O_DT_1D', 'DQSATI_O_DT_2D_MASK', 'DQSATI_O_DT_3D',
                'DQSATW_O_DT_1D', 'DQSATW_O_DT_2D_MASK', 'DQSATW_O_DT_3D', 'DSDD', 'DXF', 'DXM', 'DYF',
                'DYM', 'DZF', 'DZM', 'ESATI', 'ESATW', 'FUNCSMAX', 'GAMMA_INC', 'GAMMA_X0D', 'GAMMA_X1D',
                'GENERAL_GAMMA', 'GET_XKER_GWETH', 'GET_XKER_N_GWETH', 'GET_XKER_N_RACCS', 'GET_XKER_N_RACCSS',
                'GET_XKER_N_RDRYG', 'GET_XKER_N_SACCRG', 'GET_XKER_N_SDRYG', 'GET_XKER_N_SWETH',
                'GET_XKER_RACCS', 'GET_XKER_RACCSS', 'GET_XKER_RDRYG', 'GET_XKER_SACCRG', 'GET_XKER_SDRYG',
                'GET_XKER_SWETH', 'GX_M_M', 'GX_M_U', 'GX_U_M', 'GX_V_UV', 'GX_W_UW', 'GY_M_M', 'GY_M_V',
                'GY_U_UV', 'GY_V_M', 'GY_W_VW', 'GZ_M_M', 'GZ_M_W', 'GZ_U_UW', 'GZ_V_VW', 'GZ_W_M',
                'HYPGEO', 'ICENUMBER2', 'LEAST_LL', 'LNORTH_LL', 'LSOUTH_LL', 'LWEST_LL', 'MOMG',
                'MXF', 'MXM', 'MYF', 'MYM', 'MZF', 'MZM', 'QSATI_0D', 'QSATI_1D', 'QSATI_2D',
                'QSATI_2D_MASK', 'QSATI_3D', 'QSATMX_TAB', 'QSATW_0D', 'QSATW_1D', 'QSATW_2D',
                'QSATW_2D_MASK', 'QSATW_3D', 'RECT', 'REDIN', 'SINGL_FUNCSMAX', 'SM_FOES_0D', 'SM_FOES_1D',
                'SM_FOES_2D', 'SM_FOES_2D_MASK', 'SM_FOES_3D', 'SM_PMR_HU_1D', 'SM_PMR_HU_3D',
                'TIWMX_TAB', 'TO_UPPER', 'ZRIDDR', 'GAMMLN', 'COUNTJV2D', 'COUNTJV3D', 'UPCASE']

    return removeArraySyntax(doc, useMnhExpand=False, loopVar=_loopVarPHYEX, reuseLoop=False, funcList=funcList,
                             updateMemSet=True, updateCopy=True)
    
def addACC_data(doc):
    """
    1) Add after declaration:
    !$acc data present ( list of intent arrays)
    2) Add at the end of the routine
    !$acc end data
    :param doc: etree to use
    """
    locations  = getScopesList(doc,withNodes='tuple')
    mod_type = locations[0][0].split('/')[-1].split(':')[1][:4]
    if mod_type == 'MODD':
        pass
    else:
        for loc in locations:
            # Do not add !$acc data directives to :
            # - MODULE or FUNCTION object, 
            # - interface subroutine from a MODI
            # but only to SUBROUTINES
            if 'sub:' in loc[0] and 'func' not in loc[0] and 'interface' not in loc[0]:
                scopepath = getScopePath(doc,loc[1])
                varList = getVarList(doc,scopepath)
                
                # Look for all intent arrays only
                arraysIntent = []
                for var in varList:
                     if var['arg'] and var['as'] and 'TYPE' not in var['t']: #intent arrays, not of type TYPE (only REAL, INTEGER, CHARACTER)
                         arraysIntent.append(var['n'])
                # Check if there is any intent variables
                if len(arraysIntent)== 0: 
                    break
                
                #1) !$acc data present()
                list_var = "!$acc data present ( "
                count=0
                for var in arraysIntent:
                    if count>6:
                        list_var = list_var + '\n!$acc &              '
                        count=0
                    list_var = list_var + var + ", "
                    count+=1
                list_var_end = list_var[:-2] # remove last comma
                
                fortranSource = "SUBROUTINE FOO598756\n"+ list_var_end + ")\nEND SUBROUTINE"
                _, cfxtran = fortran2xml(fortranSource)
                comment = cfxtran.findall('.//{*}C')
                for com in comment:
                    insertStatement(doc,loc[0],indent(com),first=True) 
                
                #2) !$acc end data
                fortranSource = "SUBROUTINE FOO598756\n !$acc end data \nEND SUBROUTINE"
                _, cfxtran = fortran2xml(fortranSource)
                comment = cfxtran.find('.//{*}C')
                insertStatement(doc,loc[0],indent(comment),first=False)
   
class Applications():
    @copy_doc(addStack)
    def addStack(self, *args, **kwargs):
        return addStack(self._xml, *args, **kwargs)  
    
    @copy_doc(addMPPDB_CHECKS)
    def addMPPDB_CHECKS(self, *args, **kwargs):
        return addMPPDB_CHECKS(self._xml, *args, **kwargs)
    
    @copy_doc(addACC_data)
    def addACC_data(self, *args, **kwargs):
        return addACC_data(self._xml, *args, **kwargs)
        
    @copy_doc(deleteDrHook)
    def deleteDrHook(self, *args, **kwargs):
        return deleteDrHook(self._xml, *args, **kwargs)

    @copy_doc(deleteBudgetDDH)
    def deleteBudgetDDH(self, *args, **kwargs):
        return deleteBudgetDDH(self._xml, *args, **kwargs)

    @copy_doc(deleteNonColumnCallsPHYEX)
    def deleteNonColumnCallsPHYEX(self, *args, **kwargs):
        return deleteNonColumnCallsPHYEX(self._xml, *args, **kwargs)

    @copy_doc(removeIJDim)
    def removeIJDim(self, *args, **kwargs):
        return removeIJDim(self._xml, *args, **kwargs)
    
    @copy_doc(removePHYEXUnusedLocalVar)
    def removePHYEXUnusedLocalVar(self, *args, **kwargs):
        return removePHYEXUnusedLocalVar(self._xml, *args, **kwargs)
    
    @copy_doc(inlineContainedSubroutinesPHYEX)
    def inlineContainedSubroutinesPHYEX(self, *args, **kwargs):
        return inlineContainedSubroutinesPHYEX(self._xml, *args, **kwargs)

    @copy_doc(expandAllArraysPHYEX)
    def expandAllArraysPHYEX(self, *args, **kwargs):
        return expandAllArraysPHYEX(self._xml, *args, **kwargs)<|MERGE_RESOLUTION|>--- conflicted
+++ resolved
@@ -3,13 +3,9 @@
 """
 
 import xml.etree.ElementTree as ET
-<<<<<<< HEAD
 from pyft.cosmetics import indent
-from pyft.util import copy_doc, debugDecor, alltext, getParent, fortran2xml, getFileName, PYFTError, tostring
-=======
 from pyft.util import (copy_doc, debugDecor, alltext, getParent, fortran2xml,
-                       getFileName, n2name, isStmt)
->>>>>>> e6f41245
+                       getFileName, n2name, isStmt, PYFTError)
 from pyft.statements import (removeCall, setFalseIfStmt, removeStmtNode,
                              removeArraySyntax, inlineContainedSubroutines, insertStatement)
 from pyft.variables import (removeUnusedLocalVar, getVarList, addVar, addModuleVar,
