--- conflicted
+++ resolved
@@ -478,53 +478,6 @@
                         else:
                             newtable = None
 
-<<<<<<< HEAD
-            else:
-                in_everywhere = closeLoop(in_everywhere) #close loop if needed
-                if len(e) >= 1:
-                    #Iteration
-                    recur(e, currentScope)
-        in_everywhere = closeLoop(in_everywhere)
-
-    recur(doc, getScopePath(doc, doc))
-    #First, element insertion by reverse order (in order to keep the insertion index correct)
-    for elem, outer, ie in toinsert[::-1]:
-        elem.insert(ie, outer)
-    #Then, suppression
-    for parent, elem in toremove:
-        parent.remove(elem)
-    #And variable creation
-    checknewVarList = []
-    for v in varList:
-        if v.get('new', False) and v not in checknewVarList:
-            checknewVarList.append(v)
-    addVar(doc, [(v['scope'], v['n'], 'INTEGER :: {name}'.format(name=v['n']), None)
-                 for v in checknewVarList])
-
-    return doc
-
-@debugDecor
-def inlineContainedSubroutines(doc, descTree=None, simplify=False, loopVar=None):
-    """
-    Inline all contained subroutines in the main subroutine
-    Steps :
-        - Identify contained subroutines
-        - Look for all CALL statements, check if it is a containted routines; if yes, inline
-        - Delete the containted routines
-    :param doc: xml fragment containing main and contained subroutine
-    :param descTree: description tree object (to update it with the inlining)
-    :param simplify: try to simplify code (construct or variables becoming useless)
-    :param loopVar: None to create new variable for each added DO loop (around ELEMENTAL subroutine calls)
-                    or a function that return the name of the variable to use for the loop control.
-                    This function returns a string (name of the variable), or True to create
-                    a new variable, or False to not transform this statement
-                    The functions takes as arguments:
-                      - lower and upper bounds as defined in the declaration statement
-                      - lower and upper bounds as given in the statement
-                      - name of the array
-                      - index of the rank
-    """
-=======
                     if newtable is None:
                         #We cannot convert the statement (not in array-syntax, excluded or no variable found to loop)
                         in_everywhere = closeLoop(in_everywhere) #close previous loop if needed
@@ -553,7 +506,6 @@
                         if not reuseLoop:
                             #Prevent from reusing this DO loop
                             in_everywhere = closeLoop(in_everywhere)
->>>>>>> 8180dfc3
 
                 else:
                     in_everywhere = closeLoop(in_everywhere) #close loop if needed
@@ -570,8 +522,12 @@
         for parent, elem in toremove:
             parent.remove(elem)
         #And variable creation
+        checkNewVarList = []
+        for v in varList:
+            if v.get('new', False) and v not in checkNewVarList:
+                checkNewVarList.append(v)
         self.addVar([(v['scope'], v['n'], 'INTEGER :: {name}'.format(name=v['n']), None)
-                     for v in varList if v.get('new', False)])
+                     for v in checkNewVarList])
 
     @debugDecor
     @updateTree('signal')
