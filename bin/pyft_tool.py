#!/usr/bin/env python3

from pyft import PYFT
import logging
import argparse
import sys

def isint(s):
    """
    :param s: string to test for intergerness
    :return: True if s represent an int
    """
    try:
        int(s)
    except ValueError:
        return False
    else:
        return True

if __name__ == '__main__':

    # ! ! ! ! ! ! ! ! ! ! ! ! ! ! ! ! ! ! ! ! ! ! ! ! ! ! ! ! ! ! ! ! ! ! ! ! ! ! ! ! ! ! ! !
    # IMPORTANT NOTE
    # Argument order matters but argparse is not able to give the order
    # Therefore, arguments are processed twice. The first time by argparse to fully decode them.
    # The a second pass is made direcly on sys.argv. This mechanism has two implications:
    # allow_abbrev must be set to False in ArgumentParser
    # only long argument options are allowed (begining with two dashes)
    # ! ! ! ! ! ! ! ! ! ! ! ! ! ! ! ! ! ! ! ! ! ! ! ! ! ! ! ! ! ! ! ! ! ! ! ! ! ! ! ! ! ! ! !

    parser = argparse.ArgumentParser(description='Python FORTRAN tool', allow_abbrev=False,
                                     epilog="The argument order matters.")

    parser.add_argument('--simplify', default=False, action='store_true',
                        help='After a deletion, recursively deletes the code ' + \
                             'and variables that have become useless')
    parser.add_argument('--logLevel', default='warning',
                        help='Provide logging level. Example --logLevel debug (default is warning)' )
    parser.add_argument('--enableCache', default=False, action='store_true',
                        help='Precompute parent of each xml node and store the result')

    #Inputs and outputs
    gInOut = parser.add_argument_group('Input and output')
    gInOut.add_argument('INPUT', help='FORTRAN input file')
    gInOut.add_argument('OUTPUT', default=None, help='FORTRAN output file', nargs='?')
    gInOut.add_argument('--renamefF', default=False, action='store_true',
                        help='Put file extension in upper case')
    gInOut.add_argument('--renameFf', default=False, action='store_true',
                        help='Put file extension in lower case')
    gInOut.add_argument('--xml', default=None, type=str,
                        help='Output file for xml')
    gInOut.add_argument('--dryRun', default=False, action='store_true',
                        help='Dry run without writing the FORTRAN file (the xml ' + \
                             'is still written')

    #fxtran
    gParser = parser.add_argument_group('fxtran parser relative options')
    gParser.add_argument('--parser', default=None, type=str,
                         help='Path to the fxtran parser binary')
    gParser.add_argument('--parserOption', nargs='*', action='append',
                         help='Option to pass to fxtran, defaults' + \
                              ' to {}'.format(str(PYFT.DEFAULT_FXTRAN_OPTIONS)))
    gParser.add_argument('--wrapH', default=False, action='store_true',
                         help='Wrap .h file content into a MODULE to enable the reading')

    #Variables
    gVariables = parser.add_argument_group('Options to deal with variables')
    gVariables.add_argument('--showVariables', default=False, action='store_true',
                            help='Show the declared variables')
    gVariables.add_argument('--removeVariable', nargs=2, action='append',
                            metavar=('WHERE', 'VARNAME'),
                            help="Variable to remove from declaration. The first argument " + \
                                 "is the SUBROUTINE/FUNCTION/MODULE/TYPE where the variable " + \
                                 "is declared. It is '/'-separated path with each element having " + \
                                 "the form 'module:<name of the module>', 'sub:<name of the subroutine>', " + \
                                 "'func:<name of the function>' or 'type:<name of the type>'. " + \
                                 "The second argument is the variable name")
    gVariables.add_argument('--attachArraySpecToEntity', default=False, action='store_true',
                            help='Find all T-decl-stmt elements that have a child element attribute' + \
                                 ' with attribute-N=DIMENSION and move the attribute into EN-N elements')
    gVariables.add_argument('--addVariable', nargs=4, action='append',
                            metavar=('WHERE', 'VARNAME', 'DECLARATION', 'POSITION'),
                            help='Add a variable. First argument is the scope (as for ' + \
                                 'the --removeVariable option. The second is the variable ' + \
                                 'name, the third is the declarative statement to insert, ' + \
                                 'the fourth is the position (python indexing) the new ' + \
                                 'variable will have in the calling statment of the ' + \
                                 'routine (non-integer value for a local variable).')
    gVariables.add_argument('--addModuleVariable', nargs=3, action='append',
                            metavar=('WHERE', 'MODULENAME', 'VARNAME'),
                            help='Add a USE statement. The first argument is the scope (as for ' + \
                                 'the --removeVariable option). The second is the module ' + \
                                 'name; the third is the variable name.')
    gVariables.add_argument('--showUnusedVariables', nargs='?', action='append',
                            metavar='WHERE', default=None,
                            help='Show a list of unused variables in the entire code ' + \
                                 'or in the scope (if specified).')
    gVariables.add_argument('--removeUnusedLocalVariables', nargs=2, action='append',
                            metavar=('WHERE', 'EXCLUDE'), default=None,
                            help='Remove unused local variables in the specified scope ' + \
                                 '(use the special scope name ALL to apply on the entire ' + \
                                 'code), excluding some variables (comma-separated list or NONE ' + \
                                 'to exclude nothing).')
    gVariables.add_argument('--removePHYEXUnusedLocalVariables', nargs=2, action='append',
                            metavar=('WHERE', 'EXCLUDE'), default=None,
                            help='Remove unused local variables in the specified scope ' + \
                                 '(use the special scope name ALL to apply on the entire ' + \
                                 'code), excluding some variables (comma-separated list or NONE ' + \
                                 'to exclude nothing). This option takes into account the ' + \
                                 'mnh_expand directives to prevent from removing useful variables.')
    gVariables.add_argument('--addExplicitArrayBounds', action='store_true',
                            help='Adds explicit bounds to arrays that already have parentheses.')
    gVariables.add_argument('--addArrayParentheses', action='store_true',
                            help='Adds parentheses to arrays (A => A(:))')
    gVariables.add_argument('--modifyAutomaticArrays', metavar="DECL#START#END",
                            help='Transform all automatic arrays declaration using the templates. ' + \
                                 'The DECL part of the template will replace the declaration statement, ' + \
                                 'the START part will be inserted as the first executable statement while ' + \
                                 'the END part will be inserted as the last executable statement. Each part ' + \
                                 'of the template can use the following place holders: ' + \
                                 '"{doubledotshape}", "{shape}", "{lowUpList}", "{name}" and "{type}" ' + \
                                 'which are, respectively modified into ":, :, :", "I, I:J, 0:I", ' + \
                                 '"1, I, I, J, 0, I", "A", "REAL" if the original declaration statement ' + \
                                 'was "A(I, I:J, 0:I)". For example, the template ' + \
                                 '"{type}, DIMENSION({doubledotshape}), ALLOCATABLE :: {name}#ALLOCATE({name}({shape}))#DEALLOCATE({name})"' + \
                                 'will replace automatic arrays by allocatables.')
    gVariables.add_argument('--replaceAutomaticWithAllocatable', action='store_true',
                            help='Replace all automatic arrays with allocatable arrays.')

    #Cosmetics
    gCosmetics = parser.add_argument_group('Cosmetics options')
    gCosmetics.add_argument('--upperCase', default=False, action='store_true',
                            help='Put FORTRAN code in upper case letters')
    gCosmetics.add_argument('--lowerCase', default=False, action='store_true',
                            help='Put FORTRAN code in lower case letters')
    gCosmetics.add_argument('--changeIfStatementsInIfConstructs', default=False, action='store_true',
                            help='Find all if-statement and convert it to if-then-statement')
    gCosmetics.add_argument('--indent', default=False, action='store_true',
                            help='Correct indentation')
    gCosmetics.add_argument('--removeIndent', default=False, action='store_true',
                            help='Remove indentation')
    gCosmetics.add_argument('--removeEmptyLines', default=False, action='store_true',
                            help='Remove empty lines')
    gCosmetics.add_argument('--removeComments', default=False, action='store_true',
                            help='Remove comments')
    gCosmetics.add_argument('--updateSpaces', default=False, action='store_true',
                            help='Updates spaces around operators, commas, parenthesis and at the end of line')
    gCosmetics.add_argument('--alignContinuation', default=False, action='store_true',
                            help='Align the beginings of continued lines')
    gCosmetics.add_argument('--addBeginContinuation', default=False, action='store_true',
                            help='Add missing continuation characters (\'&\') at the begining of lines')
    gCosmetics.add_argument('--removeBeginContinuation', default=False, action='store_true',
                            help='Remove continuation characters (\'&\') at the begining of lines')
    gCosmetics.add_argument('--removeALLContinuation', default=False, action='store_true',
                            help='Remove all continuation characters(\'&\')')
    gCosmetics.add_argument('--prettify', default=False, action='store_true',
                            help='Prettify the source code (indentation, spaces...)')
    gCosmetics.add_argument('--minify', default=False, action='store_true',
                            help='Simplify the source code (indentation, spaces...)')
    
    #Applications
    gApplications = parser.add_argument_group('Options to apply upper level transformation')
    gApplications.add_argument('--deleteDrHook', default=False, action='store_true',
                               help='Delete DR HOOK use')
    gApplications.add_argument('--deleteBudgetDDH', default=False, action='store_true',
                               help='Delete Budget/DDH use')
    gApplications.add_argument('--deleteNonColumnCallsPHYEX', default=False, action='store_true',
                               help='Delete call to PHYEX routines that needs information on horizontal ' + \
                                    'points (multiple column dependency')
    gApplications.add_argument('--removeIJDim', default=False, action='store_true',
                               help='Remove I and J dimensions (1, KLON). ' + \
                                    'Needs the --stopScopes argument.')
    gApplications.add_argument('--expandAllArraysPHYEX', default=False, action='store_true',
                               help='Expand all array syntax (computing and where block) ' + \
                               'using PHYEX conventions')
    gApplications.add_argument('--expandAllArrays', default=False, action='store_true',
                               help='Expand all array syntax (computing and where block) ' + \
                                    'using mnh directives if present')
    gApplications.add_argument('--inlineContainedSubroutinesPHYEX', default=False, action='store_true',
                               help='Inline containted subroutines in main routine, using ' + \
                                    'PHYEX conventions')
    gApplications.add_argument('--addStack', metavar='MODEL', type=str,
                               help='Add local arrays to the stack. The argument is the ' + \
                                    'the model name in which stack must be added ("AROME" or "MESONH").' + \
                                    'Needs the --stopScopes argument for AROME.')
    gApplications.add_argument('--addIncludes', default=False, action='store_true',
                               help='Add .h includes in the file and remove the INCLUDE statement')  
    gApplications.add_argument('--mnhExpand', default=False, action='store_true',
                               help='Apply the mnh_expand directives with DO loops')
    gApplications.add_argument('--mnhExpandConcurrent', default=False, action='store_true',
                               help='Apply the mnh_expand directives with DO CONCURRENT loops')
    gApplications.add_argument('--addMPPDB_CHECKS', default=False, action='store_true',
                               help='Add MPPDB_CHEKS bit-repro checking routines of MesoNH for all in and ' + \
                                   'inout arrays in subroutines')
    gApplications.add_argument('--addACC_data', default=False, action='store_true',
                               help='Add !$acc data present and !$acc end data directives')
   
    #Checks
    gChecks = parser.add_argument_group('Check options')
    gChecks.add_argument('--checkIMPLICIT', choices={'Warn', 'Err'}, default=None,
                         help='Send a warning or raise an error if the "IMPLICIT NONE" ' + \
                              'is missing')
    gChecks.add_argument('--checkINTENT', choices={'Warn', 'Err'}, default=None,
                         help='Send a warning or raise an error if the "INTENT" ' + \
                              'attribute is missing for a dummy argument')

    #Statements
    gStatement = parser.add_argument_group('Statements options')
    gStatement.add_argument('--removeCall', nargs=2, action='append',
                            metavar=('WHERE', 'CALLNAME'),
                            help="Call to remove from the source code. The first argument " + \
                                 "is the SUBROUTINE/FUNCTION/MODULE where the call statements " + \
                                 "have to be removed. It is '/'-separated path with each element having " + \
                                 "the form 'module:<name of the module>', 'sub:<name of the subroutine>' or " + \
                                 "'func:<name of the function>'. Use 'ALL' to suppress all the call " + \
                                 "statements regardless where there are. " + \
                                 "The second argument is the subprogram name")
    gStatement.add_argument('--removePrints', action='append',
                            help="Remove print statements from the source code. The argument " + \
                                 "is the SUBROUTINE/FUNCTION/MODULE where the print statements " + \
                                 "have to be removed. It is '/'-separated path with each element having " + \
                                 "the form 'module:<name of the module>', 'sub:<name of the subroutine>' or " + \
                                 "'func:<name of the function>'. Use 'ALL' to suppress all the call " + \
                                 "statements regardless where there are.")
    gStatement.add_argument('--inlineContainedSubroutines', default=False, action='store_true',
                            help='Inline containted subroutines in main routine')

    #Misc
    gMisc = parser.add_argument_group('Miscellaneous')
    gMisc.add_argument('--showScopes', default=False, action='store_true',
                       help='Show the different scopes found in the source code')

    #Tree
    gTree = parser.add_argument_group('Tree')
    gTree.add_argument('--tree', default=None, action='append',
                       help='Directories where source code must be searched for')
    gTree.add_argument('--descTree', default=None,
                       help='File to write and/or read the description of the tree.')
    gTree.add_argument('--descTreeWithIncludes', default=None,
                       help='same as --descTree but also apply --addIncludes to all the files in the tree')
    gTree.add_argument('--plotCompilTree', default=None,
                       help='File name for compilation dependency graph (.dot or image extension)')
    gTree.add_argument('--plotExecTree', default=None,
                       help='File name for execution dependency graph (.dot or image extension)')
    gTree.add_argument('--plotMaxUpper', default=None, type=int,
                       help='Maximum number of upper elements in the plot tree')
    gTree.add_argument('--plotMaxLower', default=None, type=int,
                       help='Maximum number of lower elements in the plot tree')
    gTree.add_argument('--addArgInTree', default=None, action='append', nargs=5,
                       metavar=('WHERE', 'VARNAME', 'DECLARATION', 'POSITION'),
                       help='Add an argument variable. The argument is the scope (as for ' + \
                            'the --removeVariable option. The second is the variable ' + \
                            'name, the third is the declarative statement to insert, ' + \
                            'the fourth is the position (python indexing) the new ' + \
                            'variable will have in the calling statment of the ' + \
                            'routine. Needs the --stopScopes argument')
    gTree.add_argument('--stopScopes', default=None, type=str,
                       help='#-separated list of scopes ' + \
                            'where the recursive inclusion of an argument variable ' + \
                            'must stop (needed for some transformations).')

    #Preprocessor
    gCpp = parser.add_argument_group('Preprocessor')
    gCpp.add_argument('--applyCPPifdef', nargs='*', action='append',
                      help="This option is followed by the list of defined or undefined CPP keys. " + \
                           "All #ifdef and #ifndef concerning these keys are evaluated. " + \
                           "Undefined keys are preceded by a percentage sign.")


    args = parser.parse_args()
    simplify = {'simplify': args.simplify}

    #Opening and reading of the FORTRAN file
    if args.parserOption is None:
        parserOptions = PYFT.DEFAULT_FXTRAN_OPTIONS.copy()
    else:
        parserOptions = [el for elements in args.parserOption for el in elements]
    if args.addIncludes:
        parserOptions = [opt for opt in parserOptions if opt not in ('-no-include', '-noinclude')]

    try:
        pft = PYFT(args.INPUT, args.OUTPUT, parser=args.parser, parserOptions=parserOptions,
                   verbosity=args.logLevel, wrapH=args.wrapH, tree=args.tree, enableCache=args.enableCache)

        #We loop on sys.argv to apply the transformation in the order they were specified
        optList = []
        for arg in sys.argv[1:]:
            if arg.startswith('--') and arg not in optList:
                optList.append(arg)
        kw_updateCnt = None
        descTree = None
        for arg in optList:

            #File name manipulations
            if arg == '--renamefF': pft.renameUpper()
            if arg == '--renameFf': pft.renameLower()
    
            #Variables
            if arg == '--showVariables': pft.showVarList()
            if arg == '--attachArraySpecToEntity': pft.attachArraySpecToEntity()
            if arg == '--removeVariable': pft.removeVar(args.removeVariable, **simplify)
            if arg == '--addVariable': pft.addVar([[v[0], v[1], v[2], (int(v[3]) if isint(v[3]) else None)] for v in args.addVariable])
            if arg == '--addModuleVariable': pft.addModuleVar([[v[0], v[1], v[2]] for v in args.addModuleVariable])
            if arg == '--showUnusedVariables':
                if len(args.showUnusedVariables) == 1 and args.showUnusedVariables[0] is None:
                    pft.showUnusedVar()
                else:
                    pft.showUnusedVar(args.showUnusedVariables)
            if arg == '--removeUnusedLocalVariables':
                for where, exclude in args.removeUnusedLocalVariables:
                    pft.removeUnusedLocalVar(where if where != 'ALL' else None,
                                             [item.strip() for item in exclude.split(',')] if exclude != 'NONE' else None,
                                             **simplify)
            if arg == '--removePHYEXUnusedLocalVariables':
                for where, exclude in args.removePHYEXUnusedLocalVariables:
                    pft.removePHYEXUnusedLocalVar(where if where != 'ALL' else None,
                                                  [item.strip() for item in exclude.split(',')] if exclude != 'NONE' else None,
                                                  **simplify)
            if arg == '--addExplicitArrayBounds': pft.addExplicitArrayBounds()
            if arg == '--addArrayParentheses': pft.addArrayParentheses()
            if arg == '--modifyAutomaticArrays': pft.modifyAutomaticArrays(*(args.modifyAutomaticArrays.split('#')))
            if arg == '--replaceAutomaticWithAllocatable':
                pft.modifyAutomaticArrays("{type}, DIMENSION({doubledotshape}), ALLOCATABLE :: {name}",
                                          "ALLOCATE({name}({shape}))", "DEALLOCATE({name})")
    
            #Applications
            if arg == '--addStack': pft.addStack(descTree, args.addStack, args.stopScopes.split('#'),
                                                 parser=args.parser, parserOptions=parserOptions,
                                                 wrapH=args.wrapH)
            if arg == '--deleteDrHook': pft.deleteDrHook(**simplify)
            if arg == '--deleteBudgetDDH': pft.deleteBudgetDDH(**simplify)
            if arg == '--deleteNonColumnCallsPHYEX': pft.deleteNonColumnCallsPHYEX(**simplify)
            if arg == '--addMPPDB_CHECKS': pft.addMPPDB_CHECKS()
            #mnhExpand must be before inlineContainedSubroutines as inlineContainedSubroutines can change
            #variable names used by mnh_expand directives
            assert not (args.mnhExpand and args.mnhExpandConcurrent), "Only one of --mnhExpand and --mnhExpandConcurrent"
            if arg == '--mnhExpand': pft.removeArraySyntax(everywhere=False)
            if arg == '--mnhExpandConcurrent': pft.removeArraySyntax(concurrent=True, everywhere=False)
            if arg == '--inlineContainedSubroutines': pft.inlineContainedSubroutines(descTree=descTree, **simplify)
            if arg == '--inlineContainedSubroutinesPHYEX': pft.inlineContainedSubroutinesPHYEX(descTree=descTree, **simplify)
            if arg == '--expandAllArrays': pft.removeArraySyntax()
            if arg == '--expandAllArraysPHYEX': pft.expandAllArraysPHYEX()
<<<<<<< HEAD
            if arg == '--removeIJLoops': pft.removeIJLoops()
            if arg == '--addACC_data': pft.addACC_data()

=======
            if arg == '--removeIJDim': pft.removeIJDim(descTree, args.stopScopes.split('#'),
                                                       parser=args.parser, parserOptions=parserOptions,
                                                       wrapH=args.wrapH, **simplify)
>>>>>>> e6f41245
    
            #Cosmetics
            if arg == '--upperCase': pft.upperCase()
            if arg == '--lowerCase': pft.lowerCase()
            if arg == '--changeIfStatementsInIfConstructs': pft.changeIfStatementsInIfConstructs()
            if arg == '--indent': pft.indent()
            if arg == '--removeIndent': pft.indent(indent_programunit=0, indent_branch=0)
            if arg == '--removeEmptyLines': pft.removeEmptyLines()
            if arg == '--removeComments': pft.removeComments()
            if arg == '--updateSpaces': pft.updateSpaces()
            if kw_updateCnt is None and arg in ('--alignContinuation', '--addBeginContinuation',
                                                '--removeBeginContinuation', '--emoveALLContinuation'):
                #Test if kw_updateCnt is None is done to execute the transformation only once
                kw_updateCnt = dict(align=args.alignContinuation,
                                    addBegin=args.addBeginContinuation,
                                    removeBegin=args.removeBeginContinuation,
                                    removeALL=args.removeALLContinuation)
                pft.updateContinuation(**kw_updateCnt)
            if arg == '--prettify':
                pft.indent()
                pft.upperCase()
                pft.removeEmptyLines()
                pft.updateSpaces()
                pft.updateContinuation()
            if arg == '--minify':
                pft.indent(indent_programunit=0, indent_branch=0)
                pft.upperCase()
                pft.removeComments()
                pft.removeEmptyLines()
                pft.updateSpaces()
                pft.updateContinuation(align=False, removeALL=True, addBegin=False)
    
            #Checks
            if arg == '--checkIMPLICIT': pft.checkImplicitNone(args.checkIMPLICIT == 'Err')
            if arg == '--checkINTENT': pft.checkIntent(args.checkINTENT == 'Err')
    
            #Statements
            if arg == '--removeCall':
                for rc in args.removeCall: pft.removeCall(rc[1], None if rc[0] == 'ALL' else rc[0], **simplify)
            if arg == '--removePrints':
                for rp in args.removePrints: pft.removePrints(None if rp == 'ALL' else rp, **simplify)
    
            #Misc
            if arg == '--showScopes': pft.showScopesList()
    
            #Tree
            if arg == '--descTree': descTree = pft.descTree(args.tree, args.descTree, parser=args.parser,
                                                            parserOptions=parserOptions, wrapH=args.wrapH)
            if arg == '--descTreeWithIncludes': descTree = pft.descTree(args.tree, args.descTreeWithIncludes,
                                                            parser=args.parser,
                                                            parserOptions=parserOptions, wrapH=args.wrapH,
                                                            addIncludes=True)
            if arg == '--plotCompilTree': pft.plotCompilTreeFromFile(args.INPUT, descTree, args.plotCompilTree,
                                                                     args.plotMaxUpper, args.plotMaxLower)
            if arg == '--plotExecTree': pft.plotExecTreeFromFile(args.INPUT, descTree, args.plotExecTree,
                                                                 args.plotMaxUpper, args.plotMaxLower)
            if arg == '--addArgInTree':
                for scope, varName, declStmt, pos in args.addArgInTree:
                    pft.addArgInTree(scope, descTree, varName, declStmt, int(pos), args.stopScopes.split('#'),
                                     parser=args.parser, parserOptions=parserOptions, wrapH=args.wrapH)
                    
            #Preprocessor
            if arg == '--applyCPPifdef': pft.applyCPPifdef([k for l in args.applyCPPifdef for k in l])

        #Writing
        if descTree is not None:
            from pyft.tree import descTreToJson
            descTreToJson(descTree, args.descTree if args.descTree is not None else args.descTreeWithIncludes)
        if args.xml is not None: pft.writeXML(args.xml)
        if not args.dryRun:
            pft.write()

        #Closing
        pft.close()

    except:
        logging.error("The following error has occurred in the file " + args.INPUT)
        raise<|MERGE_RESOLUTION|>--- conflicted
+++ resolved
@@ -340,15 +340,10 @@
             if arg == '--inlineContainedSubroutinesPHYEX': pft.inlineContainedSubroutinesPHYEX(descTree=descTree, **simplify)
             if arg == '--expandAllArrays': pft.removeArraySyntax()
             if arg == '--expandAllArraysPHYEX': pft.expandAllArraysPHYEX()
-<<<<<<< HEAD
-            if arg == '--removeIJLoops': pft.removeIJLoops()
             if arg == '--addACC_data': pft.addACC_data()
-
-=======
             if arg == '--removeIJDim': pft.removeIJDim(descTree, args.stopScopes.split('#'),
                                                        parser=args.parser, parserOptions=parserOptions,
                                                        wrapH=args.wrapH, **simplify)
->>>>>>> e6f41245
     
             #Cosmetics
             if arg == '--upperCase': pft.upperCase()
